--- conflicted
+++ resolved
@@ -9,39 +9,24 @@
 use crate::{Nodes, WidgetContainer};
 
 pub struct NodeBuilder {
-<<<<<<< HEAD
     pub constraints: Constraints,
-    pub size: Size,
-=======
-    constraints: Constraints,
->>>>>>> bb0f8fe7
 }
 
 impl NodeBuilder {
     pub fn new(constraints: Constraints) -> Self {
         Self {
             constraints,
-<<<<<<< HEAD
-            size: Size::ZERO,
         }
     }
 
     pub fn layout<'e>(
-=======
-        }
-    }
-
-    pub fn build<'e>(
->>>>>>> bb0f8fe7
         &mut self,
         node: &mut Node<'_>,
         context: &Context<'_, '_>,
     ) -> Option<Result<()>> {
         match &mut node.kind {
-            NodeKind::Single(container, nodes) => {
-                drop(self.build_single(container, nodes, context))
-            }
-            NodeKind::Loop(loop_state) => drop(self.build_loop(loop_state, context)),
+            NodeKind::Single(container, nodes) => self.build_single(container, nodes, context),
+            NodeKind::Loop(loop_state) => self.build_loop(loop_state, context),
             NodeKind::ControlFlow { .. } => self.visit_control_flow(),
         }
         Some(Ok(()))
@@ -52,13 +37,8 @@
         widget_container: &mut WidgetContainer,
         nodes: &mut Nodes<'_>,
         context: &Context<'_, '_>,
-<<<<<<< HEAD
     ) {
         widget_container.layout(nodes, self.constraints, context);
-=======
-    ) -> Result<Size> {
-        widget_container.layout(nodes, self.constraints, context)
->>>>>>> bb0f8fe7
     }
 
     fn build_loop(
@@ -69,11 +49,7 @@
         // Scope value.
         // If there are no more values to scope then return;
 
-<<<<<<< HEAD
         let value = loop_node.value(context).unwrap();
-=======
-        let value = loop_node.value(context)?;
->>>>>>> bb0f8fe7
         let binding = loop_node.binding.clone();
         let mut scope = context.scope.reparent();
         scope.scope(binding, value);
