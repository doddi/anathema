#[allow(unused_extern_crates)]
extern crate anathema_state as anathema;
use anathema_widgets::Factory;

mod alignment;
mod border;
mod canvas;
mod container;
mod expand;
mod layout;
mod overflow;
mod padding;
mod position;
mod spacer;
mod stacks;
mod text;
<<<<<<< HEAD
=======
mod overflow;
>>>>>>> 9e1e4607

#[cfg(test)]
mod testing;

pub use alignment::Align;
pub use border::Border;
pub use canvas::{Canvas, CanvasAttribs};
pub use expand::Expand;
pub use overflow::Overflow;
pub use padding::Padding;
pub use position::Position;
pub use stacks::{Column, HStack, Row, VStack};
pub use text::Text;
<<<<<<< HEAD
=======
pub use overflow::Overflow;
>>>>>>> 9e1e4607

pub fn register_default_widgets(factory: &mut Factory) {
    factory.register_default::<alignment::Align>("align");
    factory.register_default::<expand::Expand>("expand");
    factory.register_default::<canvas::Canvas>("canvas");
    factory.register_default::<container::Container>("container");
    factory.register_default::<padding::Padding>("padding");
    factory.register_default::<position::Position>("position");
    factory.register_default::<stacks::Column>("column");
    factory.register_default::<spacer::Spacer>("spacer");
    factory.register_default::<stacks::HStack>("hstack");
    factory.register_default::<stacks::Row>("row");
    factory.register_default::<stacks::VStack>("vstack");
    factory.register_default::<stacks::ZStack>("zstack");
    factory.register_default::<text::Span>("span");
    factory.register_default::<text::Text>("text");
    factory.register_default::<overflow::Overflow>("overflow");
    factory.register_widget("border", border::make);
}<|MERGE_RESOLUTION|>--- conflicted
+++ resolved
@@ -14,10 +14,6 @@
 mod spacer;
 mod stacks;
 mod text;
-<<<<<<< HEAD
-=======
-mod overflow;
->>>>>>> 9e1e4607
 
 #[cfg(test)]
 mod testing;
@@ -31,10 +27,7 @@
 pub use position::Position;
 pub use stacks::{Column, HStack, Row, VStack};
 pub use text::Text;
-<<<<<<< HEAD
-=======
 pub use overflow::Overflow;
->>>>>>> 9e1e4607
 
 pub fn register_default_widgets(factory: &mut Factory) {
     factory.register_default::<alignment::Align>("align");
